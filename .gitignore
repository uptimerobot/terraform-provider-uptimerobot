terraform-provider-uptimerobot
dist/
.claude

.terraform/
.terraform.lock.hcl
*.tfstate
*.tfstate.backup
terraform.tfplan

*.log
go.work*
test-uptimerobot/
<<<<<<< HEAD
.claude
bin/
=======
.claude
>>>>>>> 69062db3
<|MERGE_RESOLUTION|>--- conflicted
+++ resolved
@@ -11,9 +11,5 @@
 *.log
 go.work*
 test-uptimerobot/
-<<<<<<< HEAD
 .claude
-bin/
-=======
-.claude
->>>>>>> 69062db3
+bin/