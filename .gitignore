--- conflicted
+++ resolved
@@ -11,9 +11,5 @@
 *.log
 go.work*
 test-uptimerobot/
-.claude
-<<<<<<< HEAD
 bin/
-=======
-claude.md
->>>>>>> ee3d6236
+claude.md